--- conflicted
+++ resolved
@@ -50,11 +50,8 @@
   createParam(MCS2MclfString, asynParamInt32, &this->mclf_);
   createParam(MCS2PtypString, asynParamInt32, &this->ptyp_);
   createParam(MCS2PtypRbString, asynParamInt32, &this->ptyprb_);
-<<<<<<< HEAD
+  createParam(MCS2PstatString, asynParamInt32, &this->pstatrb_);   // whole positioner status word
   createParam(MCS2RefString, asynParamInt32, &this->ref_);
-=======
-  createParam(MCS2PstatString, asynParamInt32, &this->pstatrb_);   // whole positioner status word
->>>>>>> 7a5a91ad
   createParam(MCS2CalString, asynParamInt32, &this->cal_);
 
   /* Connect to MCS2 controller */
@@ -518,7 +515,6 @@
   positionerType = atoi(pC_->inString_);
   setIntegerParam(pC_->ptyprb_, positionerType);
 
-<<<<<<< HEAD
   // Read CAL/REF status and MCLF when idle
   if(done)
   {
@@ -531,8 +527,6 @@
         setIntegerParam(pC_->mclf_, mclf);
   }
 
-=======
->>>>>>> 7a5a91ad
   skip:
   setIntegerParam(pC_->motorStatusProblem_, comStatus ? 1:0);
   callParamCallbacks();
